# -*- coding: utf-8 -*-

# Copyright 2018-2021 EMBL - European Bioinformatics Institute
#
# Licensed under the Apache License, Version 2.0 (the "License");
# you may not use this file except in compliance with the License.
# You may obtain a copy of the License at
# http://www.apache.org/licenses/LICENSE-2.0
#
# Unless required by applicable law or agreed to in writing, software
# distributed under the License is distributed on an "AS IS" BASIS,
# WITHOUT WARRANTIES OR CONDITIONS OF ANY KIND, either express or implied.
# See the License for the specific language governing permissions and
# limitations under the License.

from setuptools import setup

import os
import sys

version = "1.0.5"

_base = os.path.dirname(os.path.abspath(__file__))
_requirements = os.path.join(_base, "requirements.txt")
_requirements_test = os.path.join(_base, "requirements-test.txt")
_env_activate = os.path.join(_base, "venv", "bin", "activate")

install_requirements = []
with open(_requirements) as f:
    install_requirements = f.read().splitlines()

pytest_runner = []

test_requirements = []
if "test" in sys.argv:
    pytest_runner = ['pytest-runner']
    with open(_requirements_test) as f:
        test_requirements = f.read().splitlines()


setup(
    name="ena_api_libs",
    author="Miguel Boland, Maxim Scheremetjew",
    author_email="mdb@ebi.ac.uk, maxim@ebi.ac.uk",
    version=version,
    packages=["ena_portal_api"],
    install_requires=install_requirements,
    include_package_data=True,
    tests_require=test_requirements,
    test_suite="tests",
<<<<<<< HEAD
    setup_requires=pytest_runner,
=======
    setup_requires=["pytest-runner"],
>>>>>>> 4df75c16
)<|MERGE_RESOLUTION|>--- conflicted
+++ resolved
@@ -33,24 +33,20 @@
 
 test_requirements = []
 if "test" in sys.argv:
-    pytest_runner = ['pytest-runner']
+    pytest_runner = ["pytest-runner"]
     with open(_requirements_test) as f:
         test_requirements = f.read().splitlines()
 
 
 setup(
     name="ena_api_libs",
-    author="Miguel Boland, Maxim Scheremetjew",
-    author_email="mdb@ebi.ac.uk, maxim@ebi.ac.uk",
+    author="Microbiome Informatics Team",
+    author_email="metagenomics@ebi.ac.uk",
     version=version,
     packages=["ena_portal_api"],
     install_requires=install_requirements,
     include_package_data=True,
     tests_require=test_requirements,
     test_suite="tests",
-<<<<<<< HEAD
     setup_requires=pytest_runner,
-=======
-    setup_requires=["pytest-runner"],
->>>>>>> 4df75c16
 )