--- conflicted
+++ resolved
@@ -549,36 +549,41 @@
 
         return assemblies
 
-<<<<<<< HEAD
+    def get_assembly_from_sample(
+        self, sample_name, fields=None, data_portal="metagenome", retry=True
+    ):
+        data = get_default_params()
+        data["result"] = "analysis"
+        data["fields"] = fields or ASSEMBLY_DEFAULT_FIELDS
+        data["query"] = 'sample_accession="{}"'.format(sample_name)
+        data["dataPortal"] = data_portal
+
+        response = self.post_request(data)
+        if str(response.status_code)[0] != "2":
+            logging.debug(
+                "Error retrieving assembly of sample {}, response code: {}".format(
+                    sample_name, response.status_code
+                )
+            )
+            logging.debug("Response: {}".format(response.text))
+            raise ValueError("Could not retrieve assembly for sample %s.", sample_name)
+        elif retry and response.status_code == 204:
+            new_portal = "ena" if data_portal == "metagenome" else "metagenome"
+            return self.get_assembly_from_sample(
+                sample_name, fields, new_portal, retry=False
+            )
+        try:
+            assembly = json.loads(response.text)[0]
+        except (IndexError, TypeError, ValueError):
+            raise ValueError(
+                "Could not find assembly of sample {} in ENA.".format(sample_name)
+            )
+
+        return assembly
+
     def get_assembly(
         self, assembly_name, fields=None, data_portal="metagenome", retry=True
     ):
-=======
-    def get_assembly_from_sample(self, sample_name, fields=None, data_portal='metagenome', retry=True):
-        data = get_default_params()
-        data['result'] = 'analysis'
-        data['fields'] = fields or ASSEMBLY_DEFAULT_FIELDS
-        data['query'] = 'sample_accession=\"{}\"'.format(sample_name)
-        data['dataPortal'] = data_portal
-
-        response = self.post_request(data)
-        if str(response.status_code)[0] != '2':
-            logging.debug(
-                'Error retrieving assembly {}, response code: {}'.format(assembly_name, response.status_code))
-            logging.debug('Response: {}'.format(response.text))
-            raise ValueError('Could not retrieve assembly %s.', assembly_name)
-        elif retry and response.status_code == 204:
-            new_portal = 'ena' if data_portal == 'metagenome' else 'metagenome'
-            return self.get_assembly_from_sample(sample_name, fields, new_portal, retry=False)
-        try:
-            assembly = json.loads(response.text)[0]
-        except (IndexError, TypeError, ValueError):
-            raise ValueError('Could not find assembly {} in ENA.'.format(assembly_name))
-
-        return assembly
-
-    def get_assembly(self, assembly_name, fields=None, data_portal='metagenome', retry=True):
->>>>>>> abc631c4
         data = get_default_params()
         data["result"] = "analysis"
         data["fields"] = fields or ASSEMBLY_DEFAULT_FIELDS
