--- conflicted
+++ resolved
@@ -561,18 +561,12 @@
         response = self.post_request(data)
         if str(response.status_code)[0] != "2":
             logging.debug(
-<<<<<<< HEAD
-                'Error retrieving assembly of sample {}, response code: {}'.format(sample_name, response.status_code))
-            logging.debug('Response: {}'.format(response.text))
-            raise ValueError('Could not retrieve assembly for sample %s.', sample_name)
-=======
                 "Error retrieving assembly of sample {}, response code: {}".format(
                     sample_name, response.status_code
                 )
             )
             logging.debug("Response: {}".format(response.text))
             raise ValueError("Could not retrieve assembly for sample %s.", sample_name)
->>>>>>> 4df75c16
         elif retry and response.status_code == 204:
             new_portal = "ena" if data_portal == "metagenome" else "metagenome"
             return self.get_assembly_from_sample(
@@ -581,13 +575,9 @@
         try:
             assembly = json.loads(response.text)[0]
         except (IndexError, TypeError, ValueError):
-<<<<<<< HEAD
-            raise ValueError('Could not find assembly of sample {} in ENA.'.format(sample_name))
-=======
             raise ValueError(
                 "Could not find assembly of sample {} in ENA.".format(sample_name)
             )
->>>>>>> 4df75c16
 
         return assembly
 
